--- conflicted
+++ resolved
@@ -23,14 +23,9 @@
     "test:scripts": "jest -i --verbose ./test-scripts/*.test.ts"
   },
   "dependencies": {
-<<<<<<< HEAD
     "@bancor/carbon-sdk": "^0.0.93-DEV",
-    "@cosmjs/proto-signing": "^0.30.1",
-    "@cosmjs/stargate": "^0.30.1",
-=======
     "@cosmjs/proto-signing": "^0.31.1",
     "@cosmjs/stargate": "^0.31.1",
->>>>>>> a5d7f8ae
     "@crocswap/sdk": "^2.4.5",
     "@ethersproject/abstract-provider": "5.7.0",
     "@ethersproject/address": "5.7.0",
