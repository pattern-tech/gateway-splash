--- conflicted
+++ resolved
@@ -64,11 +64,7 @@
     "@uniswap/sdk": "3.0.2",
     "@uniswap/sdk-core": "^3.0.0",
     "@uniswap/smart-order-router": "^3.28.7",
-<<<<<<< HEAD
     "@uniswap/v3-core": "^1.0.0",
-=======
-    "@uniswap/v3-core": "^1.0.1",
->>>>>>> 2776eccf
     "@uniswap/v3-periphery": "^1.1.1",
     "@uniswap/v3-sdk": "^3.7.0",
     "abi-decoder": "^2.4.0",
