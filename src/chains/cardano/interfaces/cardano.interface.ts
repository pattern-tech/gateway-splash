--- conflicted
+++ resolved
@@ -31,25 +31,12 @@
   address: string;
 }
 
-<<<<<<< HEAD
 export interface CardanoToken {
     token: Currency,
     policyId: string,
     decimals: number, 
     name: string, 
     symbol: string
-=======
-export interface CardanoAccount {
-    wallet: Wallet;
-    address: string;
-  }
-
-export interface CardanoToken {
-    token: Currency,
-    policyId: string,
-    decimals: number,
-    name: string,
->>>>>>> 566b15bb
     splashSupport?: boolean
 }
 
