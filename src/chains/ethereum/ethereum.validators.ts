import {
  isNaturalNumberString,
  validateTokenSymbols,
  mkValidator,
  mkRequestValidator,
  RequestValidator,
  Validator,
  validateToken,
  validateAmount,
} from '../../services/validators';

// invalid parameter errors

export const invalidAddressError: string =
  'The address param is not a valid Ethereum private key (64 hexidecimal characters).';

export const invalidSpenderError: string =
  'The spender param is not a valid Ethereum address (0x followed by 40 hexidecimal characters).';

export const invalidNonceError: string =
  'If nonce is included it must be a non-negative integer.';

export const invalidMaxFeePerGasError: string =
  'If maxFeePerGas is included it must be a string of a non-negative integer.';

export const invalidMaxPriorityFeePerGasError: string =
  'If maxPriorityFeePerGas is included it must be a string of a non-negative integer.';

export const invalidChainError: string = 'The chain param is not a string.';

export const invalidNetworkError: string = 'The network param is not a string.';

// test if a string matches the shape of an Ethereum address
export const isAddress = (str: string): boolean => {
  return /^0x[a-fA-F0-9]{40}$/.test(str);
};

// given a request, look for a key called address that is an Ethereum wallet
export const validateAddress: Validator = mkValidator(
  'address',
  invalidAddressError,
  (val) => typeof val === 'string' && isAddress(val)
);

// given a request, look for a key called spender that is 'uniswap' or an Ethereum address
export const validateSpender: Validator = mkValidator(
  'spender',
  invalidSpenderError,
  (val) =>
    typeof val === 'string' &&
    (val === 'uniswap' ||
      val === 'perp' ||
      val === 'uniswapLP' ||
      val === 'pangolin' ||
      val === 'traderjoe' ||
      val === 'sushiswap' ||
      val === 'viperswap' ||
      val === 'openocean' ||
      val === 'quickswap' ||
      val === 'mad_meerkat' ||
      val === 'vvs' ||
      val === 'pancakeswap' ||
      val === 'pancakeswapLP' ||
      val === 'xsswap' ||
<<<<<<< HEAD
      val === 'balancer' ||
=======
      val === 'curve' ||
      val === 'carbonamm' ||
>>>>>>> ee9dbcfe
      isAddress(val))
);

export const validateNonce: Validator = mkValidator(
  'nonce',
  invalidNonceError,
  (val) =>
    typeof val === 'undefined' ||
    (typeof val === 'number' && val >= 0 && Number.isInteger(val)),
  true
);

export const validateMaxFeePerGas: Validator = mkValidator(
  'maxFeePerGas',
  invalidMaxFeePerGasError,
  (val) => typeof val === 'string' && isNaturalNumberString(val),
  true
);

export const validateMaxPriorityFeePerGas: Validator = mkValidator(
  'maxPriorityFeePerGas',
  invalidMaxPriorityFeePerGasError,
  (val) => typeof val === 'string' && isNaturalNumberString(val),
  true
);

export const validateChain: Validator = mkValidator(
  'chain',
  invalidChainError,
  (val) => typeof val === 'string'
);

export const validateNetwork: Validator = mkValidator(
  'network',
  invalidNetworkError,
  (val) => typeof val === 'string'
);

// request types and corresponding validators

export const validateNonceRequest: RequestValidator = mkRequestValidator([
  validateAddress,
]);

export const validateAllowancesRequest: RequestValidator = mkRequestValidator([
  validateAddress,
  validateSpender,
  validateTokenSymbols,
]);

export const validateBalanceRequest: RequestValidator = mkRequestValidator([
  validateAddress,
  validateTokenSymbols,
]);

export const validateApproveRequest: RequestValidator = mkRequestValidator([
  validateAddress,
  validateSpender,
  validateToken,
  validateAmount,
  validateNonce,
  validateMaxFeePerGas,
  validateMaxPriorityFeePerGas,
]);

export const validateCancelRequest: RequestValidator = mkRequestValidator([
  validateNonce,
  validateAddress,
]);<|MERGE_RESOLUTION|>--- conflicted
+++ resolved
@@ -62,12 +62,9 @@
       val === 'pancakeswap' ||
       val === 'pancakeswapLP' ||
       val === 'xsswap' ||
-<<<<<<< HEAD
       val === 'balancer' ||
-=======
       val === 'curve' ||
       val === 'carbonamm' ||
->>>>>>> ee9dbcfe
       isAddress(val))
 );
 
