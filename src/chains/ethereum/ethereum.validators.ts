--- conflicted
+++ resolved
@@ -61,12 +61,9 @@
       val === 'vvs' ||
       val === 'pancakeswap' ||
       val === 'xsswap' ||
-<<<<<<< HEAD
+      val === 'curve' ||
       val === 'carbon' ||
       val === 'carbonamm' ||
-=======
-      val === 'curve' ||
->>>>>>> a5d7f8ae
       isAddress(val))
 );
 
