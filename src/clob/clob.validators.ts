import {
  isFloatString,
  mkValidator,
  mkRequestValidator,
  RequestValidator,
  Validator,
} from '../services/validators';

import {
  isAddress,
  validateChain,
  validateNetwork,
} from '../chains/ethereum/ethereum.validators';

import {
  validateConnector,
  validateAmount,
  validateSide,
} from '../amm/amm.validators';

export const invalidMarketError: string =
  'The market param is not a valid market. Market should be in {base}-{quote} format.';

export const invalidSkipError: string =
  'skip is not valid. It should either be undefined or a non-negative integer.';

export const invalidLimitError: string =
  'limit is not valid. It should either be undefined or an integer between 0 and 100.';

export const invalidEndTimeError: string =
  'endTime is not valid. It should either be undefined or a timestamp.';

export const invalidPriceError: string =
  'The price param may be null or a string of a float or integer number.';

export const invalidWalletError: string =
  'The address param is not a valid address.';

export const invalidOrderIdError: string =
  'The OrderId param is not a valid orderId.';

export const invalidOrderTypeError: string =
  'The orderType specified is invalid. Valid value is either `LIMIT` or `LIMIT_MAKER`';

export const invalidLeverageError: string =
  'The leverage param must be a number.';

export const validateMarket: Validator = mkValidator(
  'market',
  invalidMarketError,
  (val) => typeof val === 'string' && val.split('-').length === 2
);

export const validateSkip: Validator = mkValidator(
  'skip',
  invalidSkipError,
  (val) => typeof val === 'number' && val >= 0,
  true
);

export const validateLeverage: Validator = mkValidator(
  'leverage',
  invalidLimitError,
  (val) => typeof val === 'number'
);

export const validateLimit: Validator = mkValidator(
  'limit',
  invalidLimitError,
  (val) => typeof val === 'number' && val >= 0 && val <= 100,
  true
);

export const validateEndTime: Validator = mkValidator(
  'endTime',
  invalidEndTimeError,
  (val) => typeof val === 'number' && val >= 0,
  true
);

export const validatePrice: Validator = mkValidator(
  'price',
  invalidPriceError,
  (val) => typeof val === 'string' && isFloatString(val),
  true
);

export const validateWallet: Validator = mkValidator(
  'address',
  invalidWalletError,
  (val) => {
    return (
      typeof val === 'string' &&
      val.length === 66 &&
      isAddress(val.slice(0, 42))
    );
  }
);

export const validateOrderId: Validator = mkValidator(
  'orderId',
  invalidOrderIdError,
  (val) => typeof val === 'string'
);

export const validateOrderType: Validator = mkValidator(
  'orderType',
  invalidOrderTypeError,
  (val) => typeof val === 'string' && (val === 'LIMIT' || val === 'LIMIT_MAKER')
);

const NETWORK_VALIDATIONS = [validateConnector, validateChain, validateNetwork];

export const validateBasicRequest: RequestValidator =
  mkRequestValidator(NETWORK_VALIDATIONS);

export const validateMarketRequest: RequestValidator = mkRequestValidator(
  NETWORK_VALIDATIONS.concat([validateMarket])
);

export const validatePostOrderRequest: RequestValidator = mkRequestValidator(
  NETWORK_VALIDATIONS.concat([
    validateAmount,
    validateWallet,
    validateSide,
    validateOrderType,
    validatePrice,
  ])
);

export const validatePostPerpOrderRequest: RequestValidator =
  mkRequestValidator(
    NETWORK_VALIDATIONS.concat([
      validateAmount,
      validateWallet,
      validateSide,
      validateOrderType,
      validatePrice,
      validateLeverage,
    ])
  );

export const validateOrderRequest: RequestValidator = mkRequestValidator(
  NETWORK_VALIDATIONS.concat([validateOrderId, validateWallet])
);

<<<<<<< HEAD
export const validateFundingRatesRequest: RequestValidator = mkRequestValidator(
  NETWORK_VALIDATIONS.concat([
    validateMarket,
    validateSkip,
    validateLimit,
    validateEndTime,
  ])
);

export const validateFundingPaymentsRequest: RequestValidator =
  mkRequestValidator(
    NETWORK_VALIDATIONS.concat([
      validateWallet,
      validateMarket,
      validateSkip,
      validateLimit,
      validateEndTime,
    ])
  );
=======
export const validateBatchOrdersRequest: RequestValidator =
  mkRequestValidator(NETWORK_VALIDATIONS);
>>>>>>> 87ae3e89
<|MERGE_RESOLUTION|>--- conflicted
+++ resolved
@@ -144,7 +144,6 @@
   NETWORK_VALIDATIONS.concat([validateOrderId, validateWallet])
 );
 
-<<<<<<< HEAD
 export const validateFundingRatesRequest: RequestValidator = mkRequestValidator(
   NETWORK_VALIDATIONS.concat([
     validateMarket,
@@ -164,7 +163,6 @@
       validateEndTime,
     ])
   );
-=======
+
 export const validateBatchOrdersRequest: RequestValidator =
-  mkRequestValidator(NETWORK_VALIDATIONS);
->>>>>>> 87ae3e89
+  mkRequestValidator(NETWORK_VALIDATIONS);