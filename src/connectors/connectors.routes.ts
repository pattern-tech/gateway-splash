--- conflicted
+++ resolved
@@ -15,12 +15,9 @@
 import { VVSConfig } from './vvs/vvs.config';
 import { RefConfig } from './ref/ref.config';
 import { PancakeSwapConfig } from './pancakeswap/pancakeswap.config';
-<<<<<<< HEAD
+import { InjectiveCLOBConfig } from './injective/injective.clob.config';
 import { XsswapConfig } from './xsswap/xsswap.config';
-=======
-import { InjectiveCLOBConfig } from './injective/injective.clob.config';
 import { ConnectorsResponse } from './connectors.request';
->>>>>>> d90f54de
 
 export namespace ConnectorsRoutes {
   export const router = Router();
@@ -104,11 +101,6 @@
             available_networks: PancakeSwapConfig.config.availableNetworks,
           },
           {
-<<<<<<< HEAD
-            name: 'xsswap',
-            trading_type: XsswapConfig.config.tradingTypes,
-            available_networks: XsswapConfig.config.availableNetworks,
-=======
             name: 'injective',
             trading_type: InjectiveCLOBConfig.config.tradingTypes('spot'),
             available_networks: InjectiveCLOBConfig.config.availableNetworks,
@@ -116,7 +108,11 @@
               accountId:
                 'Enter your injective sub account id wallet key (input 0 if unsure) >>> ',
             },
->>>>>>> d90f54de
+          },
+          {
+            name: 'xsswap',
+            trading_type: XsswapConfig.config.tradingTypes,
+            available_networks: XsswapConfig.config.availableNetworks,
           },
         ],
       });
