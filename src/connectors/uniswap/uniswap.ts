--- conflicted
+++ resolved
@@ -45,15 +45,9 @@
 
 export class Uniswap implements Uniswapish {
   private static _instances: { [name: string]: Uniswap };
-<<<<<<< HEAD
-  private chain: Ethereum | Polygon | BinanceSmartChain | Avalanche;
+  private chain: Ethereum | Polygon | BinanceSmartChain | Avalanche | Celo;
   private _alphaRouter: AlphaRouter | null;
-=======
-  private chain: Ethereum | Celo | Polygon;
-  private _alphaRouter: AlphaRouter;
->>>>>>> 2776eccf
   private _router: string;
-  private _factory: string;
   private _routerAbi: ContractInterface;
   private _v3Factory: string;
   private _gasLimitEstimate: number;
@@ -70,18 +64,14 @@
     const config = UniswapConfig.config;
     if (chain === 'ethereum') {
       this.chain = Ethereum.getInstance(network);
-<<<<<<< HEAD
     } else if (chain === 'polygon') {
-=======
-    } else if (chain === 'celo')  {
-      this.chain = Celo.getInstance(network);
-    } else {
->>>>>>> 2776eccf
       this.chain = Polygon.getInstance(network);
     } else if (chain === 'binance-smart-chain') {
       this.chain = BinanceSmartChain.getInstance(network);
     } else if (chain === 'avalanche') { 
       this.chain = Avalanche.getInstance(network);
+    } else if (chain === 'celo')  {
+      this.chain = Celo.getInstance(network);
     } else {
       throw new Error('Unsupported chain');
     }
@@ -99,13 +89,8 @@
     }
     this._routerAbi = routerAbi.abi;
     this._gasLimitEstimate = UniswapConfig.config.gasLimitEstimate;
-<<<<<<< HEAD
     this._router = config.uniswapV3SmartOrderRouterAddress(chain, network);
     this._v3Factory = config.uniswapV3FactoryAddress(chain, network);
-=======
-    this._router = config.uniswapV3SmartOrderRouterAddress(network);
-    this._factory = config.uniswapV3FactoryAddress(network);
->>>>>>> 2776eccf
 
     if (config.useRouter === false && config.feeTier == null) {
       throw new Error('Must specify fee tier if not using router');
@@ -336,13 +321,9 @@
     );
 
     if (this._useRouter) {
-<<<<<<< HEAD
       if (this._alphaRouter === null) {
         throw new Error('AlphaRouter is not initialized');
       }
-=======
-      console.log('using router');
->>>>>>> 2776eccf
       const route = await this._alphaRouter.route(
         nativeTokenAmount,
         quoteToken,
@@ -473,11 +454,7 @@
     poolId?: string
   ): Promise<Pool | null> {
     const uniswapFactory = new Contract(
-<<<<<<< HEAD
       this._v3Factory,
-=======
-      this._factory,
->>>>>>> 2776eccf
       IUniswapV3FactoryABI,
       this.chain.provider,
     );
